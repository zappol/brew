--- conflicted
+++ resolved
@@ -785,7 +785,6 @@
               git -C "#{coretap_path}" remote set-url origin #{Formatter.url("https://github.com/Homebrew/homebrew-core.git")}
           EOS
         end
-<<<<<<< HEAD
 
         return if ENV["CI"] || ENV["JENKINS_HOME"]
 
@@ -799,8 +798,6 @@
           Check out the master branch by running:
             git -C "$(brew --repo homebrew/core)" checkout master
         EOS
-=======
->>>>>>> cb139ca3
       end
 
       def __check_linked_brew(f)
